--- conflicted
+++ resolved
@@ -8,20 +8,9 @@
 pub trait ConfigBuilderExt {
     /// This configures the platform's trusted certs, as implemented by
     /// rustls-native-certs
-<<<<<<< HEAD
     #[cfg(all(feature = "rustls-native-certs", feature = "ring"))]
     #[cfg_attr(docsrs, doc(cfg(feature = "rustls-native-certs")))]
-    fn with_native_roots(self) -> ConfigBuilder<ClientConfig, WantsClientCert>;
-=======
-    ///
-    /// This will return an error if no valid certs were found. In that case,
-    /// it's recommended to use `with_webpki_roots`.
-    #[cfg(feature = "rustls-native-certs")]
-    #[cfg_attr(docsrs, doc(cfg(feature = "rustls-native-certs")))]
-    fn with_native_roots(
-        self,
-    ) -> std::io::Result<ConfigBuilder<ClientConfig, WantsTransparencyPolicyOrClientCert>>;
->>>>>>> 77154dae
+    fn with_native_roots(self) -> std::io::Result<ConfigBuilder<ClientConfig, WantsClientCert>>;
 
     /// This configures the webpki roots, which are Mozilla's set of
     /// trusted roots as packaged by webpki-roots.
@@ -34,13 +23,7 @@
     #[cfg(all(feature = "rustls-native-certs", feature = "ring"))]
     #[cfg_attr(docsrs, doc(cfg(feature = "rustls-native-certs")))]
     #[cfg_attr(not(feature = "logging"), allow(unused_variables))]
-<<<<<<< HEAD
-    fn with_native_roots(self) -> ConfigBuilder<ClientConfig, WantsClientCert> {
-=======
-    fn with_native_roots(
-        self,
-    ) -> std::io::Result<ConfigBuilder<ClientConfig, WantsTransparencyPolicyOrClientCert>> {
->>>>>>> 77154dae
+    fn with_native_roots(self) -> std::io::Result<ConfigBuilder<ClientConfig, WantsClientCert>> {
         let mut roots = rustls::RootCertStore::empty();
         let mut valid_count = 0;
         let mut invalid_count = 0;
