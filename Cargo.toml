--- conflicted
+++ resolved
@@ -55,8 +55,4 @@
 rustdoc-args = ["--cfg", "docsrs"]
 
 [patch.crates-io]
-<<<<<<< HEAD
-rustls = { git = 'https://github.com/rustls/rustls' }
-=======
->>>>>>> ebf8a540
 tokio-rustls = { git = 'https://github.com/rustls/tokio-rustls' }