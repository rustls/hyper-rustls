[package]
name = "hyper-rustls"
version = "0.24.2"
edition = "2021"
rust-version = "1.63"
license = "Apache-2.0 OR ISC OR MIT"
readme = "README.md"
description = "Rustls+hyper integration for pure rust HTTPS"
homepage = "https://github.com/rustls/hyper-rustls"
repository = "https://github.com/rustls/hyper-rustls"
documentation = "https://docs.rs/hyper-rustls/"

[dependencies]
http = "0.2"
hyper = { version = "0.14", git = "https://github.com/wasix-org/hyper.git", branch = "v0.14.27", default-features = false, features = [
    "client",
] }
log = { version = "0.4.4", optional = true }
<<<<<<< HEAD
rustls-native-certs = { version = "0.6", git = "https://github.com/wasix-org/rustls-native-certs.git", branch = "main", optional = true }
rustls = { version = "0.21.5", git = "https://github.com/wasix-org/rustls.git", branch = "v0.21.5", default-features = false }
tokio = { version = "=1.24.2", git = "https://github.com/wasix-org/tokio.git", branch = "epoll" }
tokio-rustls = { git = "https://github.com/wasix-org/tokio-rustls.git", version = "0.24.0", default-features = false }
webpki-roots = { git = "https://github.com/wasix-org/webpki-roots.git", branch = "v0.24.0", version = "0.24", optional = true }
futures-util = { version = "0.3" }

[dev-dependencies]
futures-util = { version = "0.3.1", default-features = false }
hyper = { version = "0.14", git = "https://github.com/wasix-org/hyper.git", branch = "v0.14.27", default-features = false, features = [
    "full",
] }
rustls = { version = "0.21.5", git = "https://github.com/wasix-org/rustls.git", branch = "v0.21.5", default-features = false, features = [
    "tls12",
] }
=======
rustls-native-certs = { version = "0.6", optional = true }
rustls = { version = "0.21.6", default-features = false }
tokio = "1.0"
tokio-rustls = { version = "0.24.0", default-features = false }
webpki-roots = { version = "0.25", optional = true }
futures-util = { version = "0.3", default-features = false }

[dev-dependencies]
hyper = { version = "0.14", features = ["full"] }
rustls = { version = "0.21.0", default-features = false, features = ["tls12"] }
>>>>>>> a2b282b8
rustls-pemfile = "1.0.0"
tokio = { version = "=1.24.2", git = "https://github.com/wasix-org/tokio.git", branch = "epoll", features = [
    "io-std",
    "fs",
    "macros",
    "net",
    "rt-multi-thread",
] }

[features]
default = ["native-tokio", "http1", "tls12", "logging", "acceptor"]
acceptor = ["hyper/server", "tokio-runtime"]
http1 = ["hyper/http1"]
http2 = ["hyper/http2"]
webpki-tokio = ["tokio-runtime", "webpki-roots"]
native-tokio = ["tokio-runtime", "rustls-native-certs"]
tokio-runtime = ["hyper/runtime"]
tls12 = ["tokio-rustls/tls12", "rustls/tls12"]
logging = ["log", "tokio-rustls/logging", "rustls/logging"]

[[example]]
name = "client"
path = "examples/client.rs"
required-features = ["native-tokio", "http1"]

[[example]]
name = "server"
path = "examples/server.rs"
required-features = ["tokio-runtime", "acceptor"]

[package.metadata.docs.rs]
all-features = true
rustdoc-args = ["--cfg", "docsrs"]<|MERGE_RESOLUTION|>--- conflicted
+++ resolved
@@ -16,13 +16,12 @@
     "client",
 ] }
 log = { version = "0.4.4", optional = true }
-<<<<<<< HEAD
 rustls-native-certs = { version = "0.6", git = "https://github.com/wasix-org/rustls-native-certs.git", branch = "main", optional = true }
 rustls = { version = "0.21.5", git = "https://github.com/wasix-org/rustls.git", branch = "v0.21.5", default-features = false }
 tokio = { version = "=1.24.2", git = "https://github.com/wasix-org/tokio.git", branch = "epoll" }
 tokio-rustls = { git = "https://github.com/wasix-org/tokio-rustls.git", version = "0.24.0", default-features = false }
 webpki-roots = { git = "https://github.com/wasix-org/webpki-roots.git", branch = "v0.24.0", version = "0.24", optional = true }
-futures-util = { version = "0.3" }
+futures-util = { version = "0.3", default-features = false }
 
 [dev-dependencies]
 futures-util = { version = "0.3.1", default-features = false }
@@ -32,18 +31,7 @@
 rustls = { version = "0.21.5", git = "https://github.com/wasix-org/rustls.git", branch = "v0.21.5", default-features = false, features = [
     "tls12",
 ] }
-=======
-rustls-native-certs = { version = "0.6", optional = true }
-rustls = { version = "0.21.6", default-features = false }
-tokio = "1.0"
-tokio-rustls = { version = "0.24.0", default-features = false }
 webpki-roots = { version = "0.25", optional = true }
-futures-util = { version = "0.3", default-features = false }
-
-[dev-dependencies]
-hyper = { version = "0.14", features = ["full"] }
-rustls = { version = "0.21.0", default-features = false, features = ["tls12"] }
->>>>>>> a2b282b8
 rustls-pemfile = "1.0.0"
 tokio = { version = "=1.24.2", git = "https://github.com/wasix-org/tokio.git", branch = "epoll", features = [
     "io-std",
